--- conflicted
+++ resolved
@@ -1,10 +1,7 @@
 package main
 
 import (
-<<<<<<< HEAD
 	"os"
-=======
->>>>>>> 3cbba110
 	"testing"
 
 	"github.com/dexidp/dex/server"
@@ -219,8 +216,6 @@
 	if diff := pretty.Compare(c, want); diff != "" {
 		t.Errorf("got!=want: %s", diff)
 	}
-<<<<<<< HEAD
-
 }
 
 func TestUnmarshalConfigWithEnv(t *testing.T) {
@@ -382,6 +377,4 @@
 		t.Errorf("got!=want: %s", diff)
 	}
 
-=======
->>>>>>> 3cbba110
 }